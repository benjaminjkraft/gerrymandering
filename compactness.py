# Usage:
# dump_data(metric, filename)
# where metric is one of:
#  * adjusted_moment_centroid
#  * area_per
# and more to come, and filename is the base of the filename of the shapefile
# (without the .shp/.dbf)
#
# TODO:
#  * clip to coastlines
#  * figure out if there's a sane thing to do with perimeter with
#    non-contractible shapes
#  * run on past and state data
#  * include population data, to compute population moments

import collections
import csv
import functools
import math
import shapefile
<<<<<<< HEAD
from pyhull.convex_hull import ConvexHull
=======
import os
>>>>>>> 62cd5a3d

def get_states(filename='data/state.txt'):
    """Returns a dict of FIPS codes to postal abbreviations."""
    with open(filename) as f:
        dialect = csv.Sniffer().sniff(f.read())
    with open(filename) as f:
        reader = csv.reader(f, dialect=dialect)
        next(reader) # ignore header
        return {state[0]: state[1] for state in reader}


def metric(function):
    """Decorator to make a function on pairs of points a function on shapes.

    function should take two points (each lists of length 2) and return some
    number, which will be added up over all consecutive pairs of points in the
    shape.

    Returns a function that takes a shape.  Intended to be used as a decorator.
    """
    @functools.wraps(function)
    def wrapped(shape):
        assert shape.shapeType == 5
        # Shapes consist of one or more parts, which begin at the positions
        # given in shape.parts.  The first part is the "outer" polygon, given
        # in clockwise order, and the latter parts are given in
        # counterclockwise order, and subtracted.  For most metrics, we really
        # just want to add up over all of them; perimeter is a bit wonky, so as
        # an approximation we simply ignore the removed bits.
        part_ends = shape.parts.tolist() + [len(shape.points)]
        pointss = [shape.points[part_ends[i]:part_ends[i+1]]
                   for i in range(len(shape.parts))]
        total = 0
        for points in pointss:
            # Note: points will actually start and end with the same point, but
            # we use it twice just in case.  If this screws up a metric, it's
            # probably a bad metric.
            prev = points[-1]
            for nxt in points:
                total += function(prev, nxt)
                prev = nxt
        return total
    return wrapped

def whole_shape_metric(function):
    """Decorator to make a function on a list of points a function on shapes.

    function should take a list of points (each lists of length 2) and return some
    number.

    Returns a function that takes a shape.  Intended to be used as a decorator.
    """
    @functools.wraps(function)
    def wrapped(shape):
        assert shape.shapeType == 5
        # Shapes consist of one or more parts, which begin at the positions
        # given in shape.parts.  The first part is the "outer" polygon, given
        # in clockwise order, and the latter parts are given in
        # counterclockwise order, and subtracted.  For the metrics using
        # this, I really only care about the outer part.
        part_ends = shape.parts.tolist() + [len(shape.points)]
        pointss = [shape.points[part_ends[i]:part_ends[i+1]]
                   for i in range(len(shape.parts))]
        total = function(pointss[0])
        return total
    return wrapped

@metric
def perimeter(prev, nxt):
    """Counts only the perimeter of the "outer" polygon, not any removed parts."""
    return math.sqrt((prev[0] - nxt[0]) ** 2 + (prev[1] - nxt[1]) ** 2)

def area_piece(prev, nxt):
    return nxt[0] * prev[1] - prev[0] * nxt[1]

@metric
def area(prev, nxt):
    """Area of a polygon with points in clockwise order."""
    return area_piece(prev, nxt) / 2

def area_per(points):
    """NGCH's Per_2: A/P^2, normalized to [0,1]."""
    return 4 * math.pi * area(points) / perimeter(points) ** 2

@metric
def center_x_helper(prev, nxt):
    return (prev[0] + nxt[0]) * area_piece(prev, nxt) / 6

@metric
def center_y_helper(prev, nxt):
    return (prev[1] + nxt[1]) * area_piece(prev, nxt) / 6

def centroid(points):
    a = area(points)
    return [center_x_helper(points)/a, center_y_helper(points)/a]

@metric
def moment_origin(prev, nxt):
    x_piece = (prev[0] * prev[0] + prev[0] * nxt[0] + nxt[0] * nxt[0])
    y_piece = (prev[1] * prev[1] + prev[1] * nxt[1] + nxt[1] * nxt[1])
    return (x_piece + y_piece) * area_piece(prev, nxt) / 12

def moment_centroid(points):
    centroid_x, centroid_y = centroid(points)
    return moment_origin(points) - area(points) * (
        centroid_x ** 2 + centroid_y ** 2)

def adjusted_moment_centroid(points):
    """NGCH's Dis_11, divided by sqrt(pi) to normalize it to be on [0,1]."""
    return area(points)/math.sqrt(2 * math.pi * moment_centroid(points))

def dump_data(metric, filebase='data/cb_2013_us_cd113_500k',
              states_filename='data/state.txt', out_filename=None):
    """Dumps a csv of state,district,metric.
    
    Notes:
      * States with at-large elections (i.e. a single rep) are denoted by
        district 00
      * Non-states with nonvoting reps (DC, PR, etc.) are listed and denoted by
        district 98 or 99
    """
    sf = shapefile.Reader(filebase)
    districts = sf.shapeRecords()
    states = get_states(states_filename)
    try:
        # data = [(dist.record[5], metric(dist.shape)) for dist in districts]
        data = [(states[dist.record[0]], dist.record[1], metric(dist.shape))
                for dist in districts]
    except:
        print dist.record
    data.sort()
    if out_filename is None:
        out_filename = filebase + '_' + metric.func_name + '.csv'
    with open(out_filename, 'w') as f:
        writer = csv.writer(f)
        writer.writerows(data)

def block_map(state_fips, directory='/tmp/faces/'):
    all_files = os.listdir(directory)
    faces_files = [f for f in all_files
                   if f.startswith('tl_2014_%s' % state_fips)
                   and f.endswith('_faces.dbf')]
    if not faces_files:
        raise ValueError("No files found")
    b_map = collections.defaultdict(list)
    for f in faces_files:
        with open(directory + f, 'rb') as dbf:
            sf = shapefile.Reader(dbf=dbf)
            for rec in sf.records():
                block_code = ''.join(rec[1:4]) + rec[5]
                cd = rec[30]
                b_map[block_code].append(cd)
    cd_map = collections.defaultdict(list)
    for block_code in b_map:
        # Sometimes blocks get split; just take the district that most of the
        # pieces are in.  This isn't perfect but it's a small difference.
        district_options = collections.Counter(b_map[block_code])
        cd = district_options.most_common(1)[0][0]
        cd_map[cd].append(block_code)
    return cd_map

def block_reader(state_fips, directory='/tmp/faces/'):
    sf = shapefile.Reader(directory + 'tabblock2010_%s_pophu.shp' % state_fips)
    districts = enumerate(sf.records())
    indices_by_block_id = {record[4]: index for index, record in districts}
    def reader(block_id):
        if block_id in indices_by_block_id:
            return sf.shapeRecord(indices_by_block_id[block_id])
        else:
            print "block %s not found" % block_id
            # For some reason, a few blocks don't show up in the population
            # data.  Let's not worry about it.
            return None
    return reader

def population_centroid(block_ids, block_reader):
    centroid_x = 0
    centroid_y = 0
    total_pop = 0
    for block_id in block_ids:
        block = block_reader(block_id)
        if block:
            pop = block.record[7]
            block_centroid_x, block_centroid_y = centroid(block.shape)
            centroid_x += pop * block_centroid_x
            centroid_y += pop * block_centroid_y
            total_pop += pop
    return (centroid_x / total_pop, centroid_y / total_pop)

def population_moment(cd, block_ids, block_reader):
    moment = 0
    cd_centroid_x, cd_centroid_y = population_centroid(block_ids, block_reader)
    total_pop = 0
    for block_id in block_ids:
        block = block_reader(block_id)
        if block:
            pop = block.record[7]
            block_centroid_x, block_centroid_y = centroid(block.shape)
            centroid_dist = ((cd_centroid_x - block_centroid_x) ** 2 +
                             (cd_centroid_y - block_centroid_y) ** 2)
            moment += pop * centroid_dist
            total_pop += pop
    return area(cd.shape) * total_pop / (moment * 2 * math.pi)

def dump_population_moments(states=None,
                            filebase='data/tl_2014_us_cd114',
                            states_filename='data/state.txt',
                            block_data_directory='/tmp/faces/',
                            out_filename='data/population_moments.csv'):
    if states is None:
        # Filter out Puerto Rico etc. because there's no tabblock data for
        # them.
        states = [state for state in get_states().keys() if int(state) < 60]
    districts = shapefile.Reader(filebase).shapeRecords()
    # states -> dict of district number -> shapeRecord
    district_dict = collections.defaultdict(dict)
    for district in districts:
        district_dict[district.record[0]][district.record[1]] = district
    for state in states:
        data = []
        print "processing %s" % get_states()[state]
        bm = block_map(state)
        br = block_reader(state)
        for num in district_dict[state]:
            try:
                data.append((get_states()[state], num,
                             population_moment(district_dict[state][num],
                                               bm[num], br)))
            except Exception as e:
                print "%s error in %s-%s" % (e, get_states()[state], num)
        data.sort()
        with open(out_filename, 'a') as f:
            writer = csv.writer(f)
            writer.writerows(data)

<|MERGE_RESOLUTION|>--- conflicted
+++ resolved
@@ -18,11 +18,8 @@
 import functools
 import math
 import shapefile
-<<<<<<< HEAD
 from pyhull.convex_hull import ConvexHull
-=======
 import os
->>>>>>> 62cd5a3d
 
 def get_states(filename='data/state.txt'):
     """Returns a dict of FIPS codes to postal abbreviations."""
