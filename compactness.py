--- conflicted
+++ resolved
@@ -20,11 +20,8 @@
 import shapefile_fixed as shapefile
 from pyhull.convex_hull import ConvexHull
 import os
-<<<<<<< HEAD
 import shapely.geometry as geo
-=======
 import re
->>>>>>> c76a55c8
 
 def get_states(filename='data/state.txt'):
     """Returns a dict of FIPS codes to postal abbreviations."""
@@ -166,9 +163,6 @@
         writer = csv.writer(f)
         writer.writerows(data)
 
-<<<<<<< HEAD
-def block_map(state_fips, directory='data/faces/'):
-=======
 def dump_multiple_data(metric, indirectory='/tmp/faces/', outdirectory='data/',
                        file_regex=r'^tl_2014_\d\d_sld[ul]\.shp$',
                        states_filename='data/state.txt'):
@@ -182,7 +176,6 @@
 
 def block_map(state_fips, district_type, directory='/tmp/faces/'):
     record_index = {'cd114': 30, 'sldu': 31, 'sldl': 32}[district_type]
->>>>>>> c76a55c8
     all_files = os.listdir(directory)
     faces_files = [f for f in all_files
                    if f.startswith('tl_2014_%s' % state_fips)
@@ -297,14 +290,9 @@
 def dump_population_moments(states=None,
                             filebase='data/tl_2014_us_cd114',
                             states_filename='data/state.txt',
-<<<<<<< HEAD
-                            block_data_directory='data/faces/',
-                            out_filename='data/population_moments.csv'):
-=======
                             block_data_directory='/tmp/faces/',
                             out_filename='data/population_moments.csv',
                             district_type='cd114'):
->>>>>>> c76a55c8
     if states is None:
         # Filter out Puerto Rico etc. because there's no tabblock data for
         # them.
